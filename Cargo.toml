[package]
name = "rhai"
version = "0.18.3"
edition = "2018"
authors = ["Jonathan Turner", "Lukáš Hozda", "Stephen Chung"]
description = "Embedded scripting for Rust"
homepage = "https://github.com/jonathandturner/rhai"
repository = "https://github.com/jonathandturner/rhai"
readme = "README.md"
license = "MIT OR Apache-2.0"
include = [
    "**/*.rs",
    "scripts/*.rhai",
    "Cargo.toml"
]
keywords = [ "scripting" ]
categories = [ "no-std", "embedded", "wasm", "parser-implementations" ]

[dependencies]
smallvec = { version = "1.4.1", default-features = false }
<<<<<<< HEAD
rust_decimal = { version = "1.7", default-features = false, optional = true}
=======
rhai_codegen = { version = "0.1", path = "codegen" }
>>>>>>> 91963d10

[features]
#default = ["unchecked", "sync", "no_optimize", "no_float", "only_i32", "no_index", "no_object", "no_function", "no_module"]
default = []
unchecked = []      # unchecked arithmetic
sync = []           # restrict to only types that implement Send + Sync
no_optimize = []    # no script optimizer
no_float = []       # no floating-point
decimal = [ "no_float", "rust_decimal" ] # enable big decimal support. This support replaces float support.
only_i32 = []       # set INT=i32 (useful for 32-bit systems)
only_i64 = []       # set INT=i64 (default) and disable support for all other integer types
no_index = []       # no arrays and indexing
no_object = []      # no custom objects
no_function = [ "no_closure" ]  # no script-defined functions (meaning no closures)
no_closure = []     # no automatic sharing and capture of anonymous functions to external variables
no_module = []      # no modules
internals = []      # expose internal data structures
unicode-xid-ident = ["unicode-xid"]  # allow Unicode Standard Annex #31 for identifiers.

# compiling for no-std
no_std = [ "no_closure", "num-traits/libm", "hashbrown", "core-error", "libm", "ahash" ]

[profile.release]
lto = "fat"
codegen-units = 1
#opt-level = "z"     # optimize for size
#panic = 'abort'     # remove stack backtrace for no-std

[dependencies.libm]
version = "0.2.1"
default_features = false
optional = true

[dependencies.num-traits]
version = "0.2.11"
default-features = false
optional = true

[dependencies.core-error]
version = "0.0.0"
default_features = false
features = ["alloc"]
optional = true

[dependencies.hashbrown]
version = "0.7.1"
default-features = false
features = ["ahash", "nightly", "inline-more"]
optional = true

[dependencies.ahash]
version = "0.3.2"
default-features = false
features = ["compile-time-rng"]
optional = true

[dependencies.serde]
version = "1.0.111"
default_features = false
features = ["derive", "alloc"]
optional = true

[dependencies.unicode-xid]
version = "0.2.1"
default_features = false
optional = true

[target.'cfg(target_arch = "wasm32")'.dependencies]
instant= { version = "0.1.4", features = ["wasm-bindgen"] } # WASM implementation of std::time::Instant

[package.metadata.docs.rs]
features = [ "serde", "internals" ]<|MERGE_RESOLUTION|>--- conflicted
+++ resolved
@@ -18,11 +18,8 @@
 
 [dependencies]
 smallvec = { version = "1.4.1", default-features = false }
-<<<<<<< HEAD
+rhai_codegen = { version = "0.1", path = "codegen" }
 rust_decimal = { version = "1.7", default-features = false, optional = true}
-=======
-rhai_codegen = { version = "0.1", path = "codegen" }
->>>>>>> 91963d10
 
 [features]
 #default = ["unchecked", "sync", "no_optimize", "no_float", "only_i32", "no_index", "no_object", "no_function", "no_module"]
