--- conflicted
+++ resolved
@@ -936,14 +936,6 @@
         let mut scope = Scope::new();
 
         // Trims the JSON string and add a '#' in front
-<<<<<<< HEAD
-        let json = json.trim();
-        let scripts = if json.starts_with(Token::MapStart.syntax().as_ref()) {
-            [json, ""]
-        } else {
-            ["#", json]
-        };
-=======
         let json_text = json.trim_start();
         let scripts = if json_text.starts_with(Token::MapStart.syntax().as_ref()) {
             [json_text, ""]
@@ -958,7 +950,6 @@
             .into());
         };
 
->>>>>>> ac6d519d
         let stream = lex(
             &scripts,
             if has_null {
