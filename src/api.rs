--- conflicted
+++ resolved
@@ -123,13 +123,8 @@
     }
 
     /// Compile a file into an AST.
-<<<<<<< HEAD
     pub fn compile_file(&self, path: PathBuf) -> Result<AST, EvalAltResult> {
-        Self::read_file(path)
-            .and_then(|contents| self.compile(&contents).map_err(|err| err.into()))
-=======
-    pub fn compile_file(&self, filename: &str) -> Result<AST, EvalAltResult> {
-        self.compile_file_with_scope(&Scope::new(), filename)
+        self.compile_file_with_scope(&Scope::new(), path)
     }
 
     /// Compile a file into an AST using own scope.
@@ -137,13 +132,12 @@
     pub fn compile_file_with_scope(
         &self,
         scope: &Scope,
-        filename: &str,
+        path: PathBuf,
     ) -> Result<AST, EvalAltResult> {
-        Self::read_file(filename).and_then(|contents| {
+        Self::read_file(path).and_then(|contents| {
             self.compile_with_scope(scope, &contents)
                 .map_err(|err| err.into())
         })
->>>>>>> b3a22d94
     }
 
     /// Evaluate a file.
